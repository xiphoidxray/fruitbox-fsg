--- conflicted
+++ resolved
@@ -43,7 +43,6 @@
   align-items: center;
   justify-content: center;
   font-weight: bold;
-<<<<<<< HEAD
   color: white;
   font-size: 1.2rem;
   height: auto;
@@ -56,15 +55,12 @@
   left: 50%;
   transform: translate(-50%, -50%);
   pointer-events: none;
-=======
   color: #fff;
-  background: #d32f2f; /* red */
   border-radius: 50%;
   width: 80%;
   height: 80%;
   margin: auto;
-  transition: outline 0.1s;      /* only animate outline, NOT visibility */
->>>>>>> 48afa516
+  transition: outline 0.1s;  
 }
 
 /* highlighted by the drag box */
